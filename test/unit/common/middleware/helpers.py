--- conflicted
+++ resolved
@@ -18,14 +18,10 @@
 from collections import defaultdict
 from hashlib import md5
 from swift.common import swob
-from swift.common.swob import HTTPException
 from swift.common.header_key_dict import HeaderKeyDict
-<<<<<<< HEAD
 from swift.common.request_helpers import is_user_meta, \
     is_object_transient_sysmeta
-=======
-from swift.common.swob import HTTPNotImplemented
->>>>>>> 177e531a
+from swift.common.swob import HTTPNotImplemented, HTTPException
 from swift.common.utils import split_path
 
 from test.unit import FakeLogger, FakeRing
