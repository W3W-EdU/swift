# Licensed under the Apache License, Version 2.0 (the "License"); you may not
# use this file except in compliance with the License. You may obtain a copy
# of the License at
#
#     http://www.apache.org/licenses/LICENSE-2.0
#
# Unless required by applicable law or agreed to in writing, software
# distributed under the License is distributed on an "AS IS" BASIS, WITHOUT
# WARRANTIES OR CONDITIONS OF ANY KIND, either express or implied. See the
# License for the specific language governing permissions and limitations
# under the License.

from __future__ import print_function
import itertools
import os
import sqlite3
from hashlib import md5

from six.moves import urllib

from swift.common.utils import hash_path, storage_directory, \
    Timestamp, is_valid_ipv6
from swift.common.ring import Ring
from swift.common.request_helpers import is_sys_meta, is_user_meta, \
    strip_sys_meta_prefix, strip_user_meta_prefix, \
    is_object_transient_sysmeta, strip_object_transient_sysmeta_prefix
from swift.account.backend import AccountBroker, DATADIR as ABDATADIR
from swift.container.backend import ContainerBroker, DATADIR as CBDATADIR, \
    db_state_text
from swift.obj.diskfile import get_data_dir, read_metadata, DATADIR_BASE, \
    extract_policy
from swift.common.storage_policy import POLICIES


class InfoSystemExit(Exception):
    """
    Indicates to the caller that a sys.exit(1) should be performed.
    """
    pass


def parse_get_node_args(options, args):
    """
    Parse the get_nodes commandline args

    :returns: a tuple, (ring_path, args)
    """
    ring_path = None

    if options.policy_name:
        if POLICIES.get_by_name(options.policy_name) is None:
            raise InfoSystemExit('No policy named %r' % options.policy_name)
    elif args and args[0].endswith('.ring.gz'):
        if os.path.exists(args[0]):
            ring_path = args.pop(0)
        else:
            raise InfoSystemExit('Ring file does not exist')

    if len(args) == 1:
        args = args[0].strip('/').split('/', 2)

    if not ring_path and not options.policy_name:
        raise InfoSystemExit('Need to specify policy_name or <ring.gz>')

    if not (args or options.partition):
        raise InfoSystemExit('No target specified')

    if len(args) > 3:
        raise InfoSystemExit('Invalid arguments')

    return ring_path, args


def curl_head_command(ip, port, device, part, target, policy_index):
    """
    Provide a string that is a well formatted curl command to HEAD an object
    on a storage node.

    :param ip: the ip of the node
    :param port: the port of the node
    :param device: the device of the node
    :param target: the path of the target resource
    :param policy_index: the policy_index of the target resource (can be None)

    :returns: a string, a well formatted curl command
    """
    if is_valid_ipv6(ip):
        formatted_ip = '[%s]' % ip
    else:
        formatted_ip = ip

    cmd = 'curl -g -I -XHEAD "http://%s:%s/%s/%s/%s"' % (
        formatted_ip, port, device, part, urllib.parse.quote(target))
    if policy_index is not None:
        cmd += ' -H "%s: %s"' % ('X-Backend-Storage-Policy-Index',
                                 policy_index)
    return cmd


def print_ring_locations(ring, datadir, account, container=None, obj=None,
                         tpart=None, all_nodes=False, policy_index=None):
    """
    print out ring locations of specified type

    :param ring: ring instance
    :param datadir: name of directory where things are stored. Usually one of
                    "accounts", "containers", "objects", or "objects-N".
    :param account: account name
    :param container: container name
    :param obj: object name
    :param tpart: target partition in ring
    :param all_nodes: include all handoff nodes. If false, only the N primary
                      nodes and first N handoffs will be printed.
    :param policy_index: include policy_index in curl headers
    """
    if not ring:
        raise ValueError("No ring specified")
    if not datadir:
        raise ValueError("No datadir specified")
    if tpart is None and not account:
        raise ValueError("No partition or account/container/object specified")
    if not account and (container or obj):
        raise ValueError("Container/object specified without account")
    if obj and not container:
        raise ValueError('Object specified without container')

    if obj:
        target = '%s/%s/%s' % (account, container, obj)
    elif container:
        target = '%s/%s' % (account, container)
    else:
        target = '%s' % (account)

    if tpart:
        part = int(tpart)
    else:
        part = ring.get_part(account, container, obj)

    primary_nodes = ring.get_part_nodes(part)
    handoff_nodes = ring.get_more_nodes(part)
    if not all_nodes:
        handoff_nodes = itertools.islice(handoff_nodes, len(primary_nodes))
    handoff_nodes = list(handoff_nodes)

    if account and not tpart:
        path_hash = hash_path(account, container, obj)
    else:
        path_hash = None
    print('Partition\t%s' % part)
    print('Hash     \t%s\n' % path_hash)

    for node in primary_nodes:
        print('Server:Port Device\t%s:%s %s' % (node['ip'], node['port'],
                                                node['device']))
    for node in handoff_nodes:
        print('Server:Port Device\t%s:%s %s\t [Handoff]' % (
            node['ip'], node['port'], node['device']))

    print("\n")

    for node in primary_nodes:
        cmd = curl_head_command(node['ip'], node['port'], node['device'],
                                part, target, policy_index)
        print(cmd)
    for node in handoff_nodes:
        cmd = curl_head_command(node['ip'], node['port'], node['device'],
                                part, target, policy_index)
        cmd += ' # [Handoff]'
        print(cmd)

    print("\n\nUse your own device location of servers:")
    print("such as \"export DEVICE=/srv/node\"")
    if path_hash:
        for node in primary_nodes:
            print('ssh %s "ls -lah ${DEVICE:-/srv/node*}/%s/%s"' %
                  (node['ip'], node['device'],
                   storage_directory(datadir, part, path_hash)))
        for node in handoff_nodes:
            print('ssh %s "ls -lah ${DEVICE:-/srv/node*}/%s/%s" # [Handoff]' %
                  (node['ip'], node['device'],
                   storage_directory(datadir, part, path_hash)))
    else:
        for node in primary_nodes:
            print('ssh %s "ls -lah ${DEVICE:-/srv/node*}/%s/%s/%d"' %
                  (node['ip'], node['device'], datadir, part))
        for node in handoff_nodes:
            print('ssh %s "ls -lah ${DEVICE:-/srv/node*}/%s/%s/%d"'
                  ' # [Handoff]' %
                  (node['ip'], node['device'], datadir, part))

    print('\nnote: `/srv/node*` is used as default value of `devices`, the '
          'real value is set in the config file on each storage node.')


def print_db_info_metadata(db_type, info, metadata, drop_prefixes=False):
    """
    print out data base info/metadata based on its type

    :param db_type: database type, account or container
    :param info: dict of data base info
    :param metadata: dict of data base metadata
    :param drop_prefixes: if True, strip "X-Account-Meta-",
                          "X-Container-Meta-", "X-Account-Sysmeta-", and
                          "X-Container-Sysmeta-" when displaying
                          User Metadata and System Metadata dicts
    """
    if info is None:
        raise ValueError('DB info is None')

    if db_type not in ['container', 'account']:
        raise ValueError('Wrong DB type')

    try:
        account = info['account']
        container = None

        if db_type == 'container':
            container = info['container']
            path = '/%s/%s' % (account, container)
        else:
            path = '/%s' % account

        print('Path: %s' % path)
        print('  Account: %s' % account)

        if db_type == 'container':
            print('  Container: %s' % container)

        path_hash = hash_path(account, container)
        if db_type == 'container':
            print('  Container Hash: %s' % path_hash)
        else:
            print('  Account Hash: %s' % path_hash)

        print('Metadata:')
        print('  Created at: %s (%s)' %
              (Timestamp(info['created_at']).isoformat,
               info['created_at']))
        print('  Put Timestamp: %s (%s)' %
              (Timestamp(info['put_timestamp']).isoformat,
               info['put_timestamp']))
        print('  Delete Timestamp: %s (%s)' %
              (Timestamp(info['delete_timestamp']).isoformat,
               info['delete_timestamp']))
        print('  Status Timestamp: %s (%s)' %
              (Timestamp(info['status_changed_at']).isoformat,
               info['status_changed_at']))
        if db_type == 'account':
            print('  Container Count: %s' % info['container_count'])
        print('  Object Count: %s' % info['object_count'])
        print('  Bytes Used: %s' % info['bytes_used'])
        if db_type == 'container':
            try:
                policy_name = POLICIES[info['storage_policy_index']].name
            except KeyError:
                policy_name = 'Unknown'
            print('  Storage Policy: %s (%s)' % (
                policy_name, info['storage_policy_index']))
            print('  Reported Put Timestamp: %s (%s)' %
                  (Timestamp(info['reported_put_timestamp']).isoformat,
                   info['reported_put_timestamp']))
            print('  Reported Delete Timestamp: %s (%s)' %
                  (Timestamp(info['reported_delete_timestamp']).isoformat,
                   info['reported_delete_timestamp']))
            print('  Reported Object Count: %s' %
                  info['reported_object_count'])
            print('  Reported Bytes Used: %s' % info['reported_bytes_used'])
        print('  Chexor: %s' % info['hash'])
        print('  UUID: %s' % info['id'])
    except KeyError as e:
        raise ValueError('Info is incomplete: %s' % e)

    meta_prefix = 'x_' + db_type + '_'
    for key, value in info.items():
        if key.lower().startswith(meta_prefix):
            title = key.replace('_', '-').title()
            print('  %s: %s' % (title, value))
    user_metadata = {}
    sys_metadata = {}
    for key, (value, timestamp) in metadata.items():
        if is_user_meta(db_type, key):
            if drop_prefixes:
                key = strip_user_meta_prefix(db_type, key)
            user_metadata[key] = value
        elif is_sys_meta(db_type, key):
            if drop_prefixes:
                key = strip_sys_meta_prefix(db_type, key)
            sys_metadata[key] = value
        else:
            title = key.replace('_', '-').title()
            print('  %s: %s' % (title, value))
    if sys_metadata:
        print('  System Metadata: %s' % sys_metadata)
    else:
        print('No system metadata found in db file')

    if user_metadata:
        print('  User Metadata: %s' % user_metadata)
    else:
        print('No user metadata found in db file')

    if db_type == 'container':
        print('Sharding Metadata:')
        shard_type = 'root' if info['is_root'] else 'shard'
        print('  Type: %s' % shard_type)
        print('  State: %s' % db_state_text(info['db_state']))
    if info.get('shard_ranges'):
        print('Shard Ranges:')
        for srange in info['shard_ranges']:
            srange = dict(srange)
            print('  Name: %(name)s' % srange)
            print('    lower: %(lower)r, upper: %(upper)r' % srange)
            print('    Object Count: %(object_count)d, Bytes Used: '
                  '%(bytes_used)d' % srange)
            print('    Created at: %s (%s)'
                  % (Timestamp(srange['created_at']).isoformat,
                     srange['created_at']))
            print('    Meta Timestamp: %s (%s)'
                  % (Timestamp(srange['meta_timestamp']).isoformat,
                     srange['meta_timestamp']))


def print_obj_metadata(metadata, drop_prefixes=False):
    """
    Print out basic info and metadata from object, as returned from
    :func:`swift.obj.diskfile.read_metadata`.

    Metadata should include the keys: name, Content-Type, and
    X-Timestamp.

    Additional metadata is displayed unmodified.

    :param metadata: dict of object metadata
    :param drop_prefixes: if True, strip "X-Object-Meta-", "X-Object-Sysmeta-",
                          and "X-Object-Transient-Sysmeta-" when displaying
                          User Metadata, System Metadata, and Transient
                          System Metadata entries

    :raises ValueError:
    """
    user_metadata = {}
    sys_metadata = {}
    transient_sys_metadata = {}
    other_metadata = {}

    if not metadata:
        raise ValueError('Metadata is None')
    path = metadata.pop('name', '')
    content_type = metadata.pop('Content-Type', '')
    ts = Timestamp(metadata.pop('X-Timestamp', 0))
    account = container = obj = obj_hash = None
    if path:
        try:
            account, container, obj = path.split('/', 3)[1:]
        except ValueError:
            raise ValueError('Path is invalid for object %r' % path)
        else:
            obj_hash = hash_path(account, container, obj)
        print('Path: %s' % path)
        print('  Account: %s' % account)
        print('  Container: %s' % container)
        print('  Object: %s' % obj)
        print('  Object hash: %s' % obj_hash)
    else:
        print('Path: Not found in metadata')
    if content_type:
        print('Content-Type: %s' % content_type)
    else:
        print('Content-Type: Not found in metadata')
    if ts:
        print('Timestamp: %s (%s)' % (ts.isoformat, ts.internal))
    else:
        print('Timestamp: Not found in metadata')

    for key, value in metadata.items():
        if is_user_meta('Object', key):
            if drop_prefixes:
                key = strip_user_meta_prefix('Object', key)
            user_metadata[key] = value
        elif is_sys_meta('Object', key):
            if drop_prefixes:
                key = strip_sys_meta_prefix('Object', key)
            sys_metadata[key] = value
        elif is_object_transient_sysmeta(key):
            if drop_prefixes:
                key = strip_object_transient_sysmeta_prefix(key)
            transient_sys_metadata[key] = value
        else:
            other_metadata[key] = value

    def print_metadata(title, items):
        print(title)
        if items:
            for key, value in sorted(items.items()):
                print('  %s: %s' % (key, value))
        else:
            print('  No metadata found')

    print_metadata('System Metadata:', sys_metadata)
    print_metadata('Transient System Metadata:', transient_sys_metadata)
    print_metadata('User Metadata:', user_metadata)
    print_metadata('Other Metadata:', other_metadata)


def print_info(db_type, db_file, swift_dir='/etc/swift', stale_reads_ok=False,
               drop_prefixes=False):
    if db_type not in ('account', 'container'):
        print("Unrecognized DB type: internal error")
        raise InfoSystemExit()
    if not os.path.exists(db_file) or not db_file.endswith('.db'):
        print("DB file doesn't exist")
        raise InfoSystemExit()
    if not db_file.startswith(('/', './')):
        db_file = './' + db_file  # don't break if the bare db file is given
    if db_type == 'account':
        broker = AccountBroker(db_file, stale_reads_ok=stale_reads_ok)
        datadir = ABDATADIR
    else:
        broker = ContainerBroker(db_file, stale_reads_ok=stale_reads_ok)
        datadir = CBDATADIR
    try:
        info = broker.get_info()
    except sqlite3.OperationalError as err:
        if 'no such table' in str(err):
            print("Does not appear to be a DB of type \"%s\": %s"
                  % (db_type, db_file))
            raise InfoSystemExit()
        raise
    account = info['account']
<<<<<<< HEAD
    container = None
    if db_type == 'container':
        container = info['container']
        info['is_root'] = broker.is_root_container()
        sranges = broker.get_shard_ranges()
        if sranges:
            info['shard_ranges'] = sranges
    print_db_info_metadata(db_type, info, broker.metadata)
=======
    container = info['container'] if db_type == 'container' else None
    print_db_info_metadata(db_type, info, broker.metadata, drop_prefixes)
>>>>>>> 0a4d1b7e
    try:
        ring = Ring(swift_dir, ring_name=db_type)
    except Exception:
        ring = None
    else:
        print_ring_locations(ring, datadir, account, container)


def print_obj(datafile, check_etag=True, swift_dir='/etc/swift',
              policy_name='', drop_prefixes=False):
    """
    Display information about an object read from the datafile.
    Optionally verify the datafile content matches the ETag metadata.

    :param datafile: path on disk to object file
    :param check_etag: boolean, will read datafile content and verify
                       computed checksum matches value stored in
                       metadata.
    :param swift_dir: the path on disk to rings
    :param policy_name: optionally the name to use when finding the ring
    :param drop_prefixes: if True, strip "X-Object-Meta-", "X-Object-Sysmeta-",
                          and "X-Object-Transient-Sysmeta-" when displaying
                          User Metadata, System Metadata, and Transient
                          System Metadata entries
    """
    if not os.path.exists(datafile):
        print("Data file doesn't exist")
        raise InfoSystemExit()
    if not datafile.startswith(('/', './')):
        datafile = './' + datafile

    policy_index = None
    ring = None
    datadir = DATADIR_BASE

    # try to extract policy index from datafile disk path
    fullpath = os.path.abspath(datafile)
    policy_index = int(extract_policy(fullpath) or POLICIES.legacy)

    try:
        if policy_index:
            datadir += '-' + str(policy_index)
            ring = Ring(swift_dir, ring_name='object-' + str(policy_index))
        elif policy_index == 0:
            ring = Ring(swift_dir, ring_name='object')
    except IOError:
        # no such ring
        pass

    if policy_name:
        policy = POLICIES.get_by_name(policy_name)
        if policy:
            policy_index_for_name = policy.idx
            if (policy_index is not None and
               policy_index_for_name is not None and
               policy_index != policy_index_for_name):
                print('Warning: Ring does not match policy!')
                print('Double check your policy name!')
            if not ring and policy_index_for_name:
                ring = POLICIES.get_object_ring(policy_index_for_name,
                                                swift_dir)
                datadir = get_data_dir(policy_index_for_name)

    with open(datafile, 'rb') as fp:
        try:
            metadata = read_metadata(fp)
        except EOFError:
            print("Invalid metadata")
            raise InfoSystemExit()

        etag = metadata.pop('ETag', '')
        length = metadata.pop('Content-Length', '')
        path = metadata.get('name', '')
        print_obj_metadata(metadata, drop_prefixes)

        # Optional integrity check; it's useful, but slow.
        file_len = None
        if check_etag:
            h = md5()
            file_len = 0
            while True:
                data = fp.read(64 * 1024)
                if not data:
                    break
                h.update(data)
                file_len += len(data)
            h = h.hexdigest()
            if etag:
                if h == etag:
                    print('ETag: %s (valid)' % etag)
                else:
                    print("ETag: %s doesn't match file hash of %s!" %
                          (etag, h))
            else:
                print('ETag: Not found in metadata')
        else:
            print('ETag: %s (not checked)' % etag)
            file_len = os.fstat(fp.fileno()).st_size

        if length:
            if file_len == int(length):
                print('Content-Length: %s (valid)' % length)
            else:
                print("Content-Length: %s doesn't match file length of %s"
                      % (length, file_len))
        else:
            print('Content-Length: Not found in metadata')

        account, container, obj = path.split('/', 3)[1:]
        if ring:
            print_ring_locations(ring, datadir, account, container, obj,
                                 policy_index=policy_index)


def print_item_locations(ring, ring_name=None, account=None, container=None,
                         obj=None, **kwargs):
    """
    Display placement information for an item based on ring lookup.

    If a ring is provided it always takes precedence, but warnings will be
    emitted if it doesn't match other optional arguments like the policy_name
    or ring_name.

    If no ring is provided the ring_name and/or policy_name will be used to
    lookup the ring.

    :param ring: a ring instance
    :param ring_name: server type, or storage policy ring name if object ring
    :param account: account name
    :param container: container name
    :param obj: object name
    :param partition: part number for non path lookups
    :param policy_name: name of storage policy to use to lookup the ring
    :param all_nodes: include all handoff nodes. If false, only the N primary
                      nodes and first N handoffs will be printed.
    """

    policy_name = kwargs.get('policy_name', None)
    part = kwargs.get('partition', None)
    all_nodes = kwargs.get('all', False)
    swift_dir = kwargs.get('swift_dir', '/etc/swift')

    if ring and policy_name:
        policy = POLICIES.get_by_name(policy_name)
        if policy:
            if ring_name != policy.ring_name:
                print('Warning: mismatch between ring and policy name!')
        else:
            print('Warning: Policy %s is not valid' % policy_name)

    policy_index = None
    if ring is None and (obj or part):
        if not policy_name:
            print('Need a ring or policy')
            raise InfoSystemExit()
        policy = POLICIES.get_by_name(policy_name)
        if not policy:
            print('No policy named %r' % policy_name)
            raise InfoSystemExit()
        policy_index = int(policy)
        ring = POLICIES.get_object_ring(policy_index, swift_dir)
        ring_name = (POLICIES.get_by_name(policy_name)).ring_name

    if account is None and (container is not None or obj is not None):
        print('No account specified')
        raise InfoSystemExit()

    if container is None and obj is not None:
        print('No container specified')
        raise InfoSystemExit()

    if account is None and part is None:
        print('No target specified')
        raise InfoSystemExit()

    loc = '<type>'
    if part and ring_name:
        if '-' in ring_name and ring_name.startswith('object'):
            loc = 'objects-' + ring_name.split('-', 1)[1]
        else:
            loc = ring_name + 's'
    if account and container and obj:
        loc = 'objects'
        if '-' in ring_name and ring_name.startswith('object'):
            policy_index = int(ring_name.rsplit('-', 1)[1])
            loc = 'objects-%d' % policy_index
    if account and container and not obj:
        loc = 'containers'
        if not any([ring, ring_name]):
            ring = Ring(swift_dir, ring_name='container')
        else:
            if ring_name != 'container':
                print('Warning: account/container specified ' +
                      'but ring not named "container"')
    if account and not container and not obj:
        loc = 'accounts'
        if not any([ring, ring_name]):
            ring = Ring(swift_dir, ring_name='account')
        else:
            if ring_name != 'account':
                print('Warning: account specified ' +
                      'but ring not named "account"')

    print('\nAccount  \t%s' % account)
    print('Container\t%s' % container)
    print('Object   \t%s\n\n' % obj)
    print_ring_locations(ring, loc, account, container, obj, part, all_nodes,
                         policy_index=policy_index)<|MERGE_RESOLUTION|>--- conflicted
+++ resolved
@@ -427,7 +427,6 @@
             raise InfoSystemExit()
         raise
     account = info['account']
-<<<<<<< HEAD
     container = None
     if db_type == 'container':
         container = info['container']
@@ -435,11 +434,7 @@
         sranges = broker.get_shard_ranges()
         if sranges:
             info['shard_ranges'] = sranges
-    print_db_info_metadata(db_type, info, broker.metadata)
-=======
-    container = info['container'] if db_type == 'container' else None
     print_db_info_metadata(db_type, info, broker.metadata, drop_prefixes)
->>>>>>> 0a4d1b7e
     try:
         ring = Ring(swift_dir, ring_name=db_type)
     except Exception:
