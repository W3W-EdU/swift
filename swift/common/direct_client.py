# Copyright (c) 2010-2012 OpenStack Foundation
#
# Licensed under the Apache License, Version 2.0 (the "License");
# you may not use this file except in compliance with the License.
# You may obtain a copy of the License at
#
#    http://www.apache.org/licenses/LICENSE-2.0
#
# Unless required by applicable law or agreed to in writing, software
# distributed under the License is distributed on an "AS IS" BASIS,
# WITHOUT WARRANTIES OR CONDITIONS OF ANY KIND, either express or
# implied.
# See the License for the specific language governing permissions and
# limitations under the License.

"""
Internal client library for making calls directly to the servers rather than
through the proxy.
"""

import json
import os
import socket

from eventlet import sleep, Timeout
import six
import six.moves.cPickle as pickle
from six.moves.http_client import HTTPException

from swift.common.bufferedhttp import http_connect
from swift.common.exceptions import ClientException
from swift.common.utils import Timestamp, FileLikeIter
from swift.common.http import HTTP_NO_CONTENT, HTTP_INSUFFICIENT_STORAGE, \
    is_success, is_server_error
from swift.common.header_key_dict import HeaderKeyDict
from swift.common.utils import quote


class DirectClientException(ClientException):

    def __init__(self, stype, method, node, part, path, resp, host=None):
        # host can be used to override the node ip and port reported in
        # the exception
        host = host if host is not None else node
        if not isinstance(path, six.text_type):
            path = path.decode("utf-8")
        full_path = quote('/%s/%s%s' % (node['device'], part, path))
        msg = '%s server %s:%s direct %s %r gave status %s' % (
            stype, host['ip'], host['port'], method, full_path, resp.status)
        headers = HeaderKeyDict(resp.getheaders())
        super(DirectClientException, self).__init__(
            msg, http_host=host['ip'], http_port=host['port'],
            http_device=node['device'], http_status=resp.status,
            http_reason=resp.reason, http_headers=headers)


def _make_req(node, part, method, path, _headers, stype,
              conn_timeout=5, response_timeout=15):
    """
    Make request to backend storage node.
    (i.e. 'Account', 'Container', 'Object')
    :param node: a node dict from a ring
    :param part: an integer, the partion number
    :param method: a string, the HTTP method (e.g. 'PUT', 'DELETE', etc)
    :param path: a string, the request path
    :param headers: a dict, header name => value
    :param stype: a string, describing the type of service
    :returns: an HTTPResponse object
    """
    with Timeout(conn_timeout):
        conn = http_connect(node['ip'], node['port'], node['device'], part,
                            method, path, headers=_headers)
    with Timeout(response_timeout):
        resp = conn.getresponse()
        resp.read()
    if not is_success(resp.status):
        raise DirectClientException(stype, method, node, part, path, resp)
    return resp


def _get_direct_account_container(path, stype, node, part,
                                  marker=None, limit=None,
                                  prefix=None, delimiter=None,
                                  conn_timeout=5, response_timeout=15,
                                  end_marker=None, reverse=None, items=None):
    """Base class for get direct account and container.

    Do not use directly use the get_direct_account or
    get_direct_container instead.
    """
    params = ['format=json']
    if marker:
        params.append('marker=%s' % quote(marker))
    if limit:
        params.append('limit=%d' % limit)
    if prefix:
        params.append('prefix=%s' % quote(prefix))
    if delimiter:
        params.append('delimiter=%s' % quote(delimiter))
    if end_marker:
        params.append('end_marker=%s' % quote(end_marker))
    if reverse:
<<<<<<< HEAD
        qs += '&reverse=%s' % quote(reverse)
    if items:
        if stype.lower() != 'container':
            raise ValueError("'items' is not valid for %s server" % stype)
        qs += '&items=%s' % quote(items)
=======
        params.append('reverse=%s' % quote(reverse))
    qs = '&'.join(params)
>>>>>>> 4ae93964
    with Timeout(conn_timeout):
        conn = http_connect(node['ip'], node['port'], node['device'], part,
                            'GET', path, query_string=qs,
                            headers=gen_headers())
    with Timeout(response_timeout):
        resp = conn.getresponse()
    if not is_success(resp.status):
        resp.read()
        raise DirectClientException(stype, 'GET', node, part, path, resp)

    resp_headers = HeaderKeyDict()
    for header, value in resp.getheaders():
        resp_headers[header] = value
    if resp.status == HTTP_NO_CONTENT:
        resp.read()
        return resp_headers, []
    return resp_headers, json.loads(resp.read())


def gen_headers(hdrs_in=None, add_ts=False):
    hdrs_out = HeaderKeyDict(hdrs_in) if hdrs_in else HeaderKeyDict()
    if add_ts:
        hdrs_out['X-Timestamp'] = Timestamp.now().internal
    hdrs_out['User-Agent'] = 'direct-client %s' % os.getpid()
    return hdrs_out


def direct_get_account(node, part, account, marker=None, limit=None,
                       prefix=None, delimiter=None, conn_timeout=5,
                       response_timeout=15, end_marker=None, reverse=None):
    """
    Get listings directly from the account server.

    :param node: node dictionary from the ring
    :param part: partition the account is on
    :param account: account name
    :param marker: marker query
    :param limit: query limit
    :param prefix: prefix query
    :param delimiter: delimiter for the query
    :param conn_timeout: timeout in seconds for establishing the connection
    :param response_timeout: timeout in seconds for getting the response
    :param end_marker: end_marker query
    :param reverse: reverse the returned listing
    :returns: a tuple of (response headers, a list of containers) The response
              headers will HeaderKeyDict.
    """
    path = '/' + account
    return _get_direct_account_container(path, "Account", node, part,
                                         marker=marker,
                                         limit=limit, prefix=prefix,
                                         delimiter=delimiter,
                                         end_marker=end_marker,
                                         reverse=reverse,
                                         conn_timeout=conn_timeout,
                                         response_timeout=response_timeout)


def direct_delete_account(node, part, account, conn_timeout=5,
                          response_timeout=15, headers=None):
    if headers is None:
        headers = {}

    path = '/%s' % account
    _make_req(node, part, 'DELETE', path, gen_headers(headers, True),
              'Account', conn_timeout, response_timeout)


def direct_head_container(node, part, account, container, conn_timeout=5,
                          response_timeout=15):
    """
    Request container information directly from the container server.

    :param node: node dictionary from the ring
    :param part: partition the container is on
    :param account: account name
    :param container: container name
    :param conn_timeout: timeout in seconds for establishing the connection
    :param response_timeout: timeout in seconds for getting the response
    :returns: a dict containing the response's headers in a HeaderKeyDict
    :raises ClientException: HTTP HEAD request failed
    """
    path = '/%s/%s' % (account, container)
    resp = _make_req(node, part, 'HEAD', path, gen_headers(),
                     'Container', conn_timeout, response_timeout)

    resp_headers = HeaderKeyDict()
    for header, value in resp.getheaders():
        resp_headers[header] = value
    return resp_headers


def direct_get_container(node, part, account, container, marker=None,
                         limit=None, prefix=None, delimiter=None,
                         conn_timeout=5, response_timeout=15, end_marker=None,
                         reverse=None, items=None):
    """
    Get container listings directly from the container server.

    :param node: node dictionary from the ring
    :param part: partition the container is on
    :param account: account name
    :param container: container name
    :param marker: marker query
    :param limit: query limit
    :param prefix: prefix query
    :param delimiter: delimiter for the query
    :param conn_timeout: timeout in seconds for establishing the connection
    :param response_timeout: timeout in seconds for getting the response
    :param end_marker: end_marker query
    :param reverse: reverse the returned listing
    :param items: omit for normal listings, ``all`` to include deleted object
                  records, ``shard`` to get shard ranges instead of object
                  records
    :returns: a tuple of (response headers, a list of objects) The response
              headers will be a HeaderKeyDict.
    """
    path = '/%s/%s' % (account, container)
    return _get_direct_account_container(path, "Container", node,
                                         part, marker=marker,
                                         limit=limit, prefix=prefix,
                                         delimiter=delimiter,
                                         end_marker=end_marker,
                                         reverse=reverse,
                                         conn_timeout=conn_timeout,
                                         response_timeout=response_timeout,
                                         items=items)


def direct_delete_container(node, part, account, container, conn_timeout=5,
                            response_timeout=15, headers=None):
    """
    Delete container directly from the container server.

    :param node: node dictionary from the ring
    :param part: partition the container is on
    :param account: account name
    :param container: container name
    :param conn_timeout: timeout in seconds for establishing the connection
    :param response_timeout: timeout in seconds for getting the response
    :param headers: dict to be passed into HTTPConnection headers
    :raises ClientException: HTTP DELETE request failed
    """
    if headers is None:
        headers = {}

    path = '/%s/%s' % (account, container)
    add_timestamp = 'x-timestamp' not in (k.lower() for k in headers)
    _make_req(node, part, 'DELETE', path, gen_headers(headers, add_timestamp),
              'Container', conn_timeout, response_timeout)


def direct_put_container_object(node, part, account, container, obj,
                                conn_timeout=5, response_timeout=15,
                                headers=None):
    if headers is None:
        headers = {}

    have_x_timestamp = 'x-timestamp' in (k.lower() for k in headers)

    path = '/%s/%s/%s' % (account, container, obj)
    _make_req(node, part, 'PUT', path,
              gen_headers(headers, add_ts=(not have_x_timestamp)),
              'Container', conn_timeout, response_timeout)


def direct_delete_container_object(node, part, account, container, obj,
                                   conn_timeout=5, response_timeout=15,
                                   headers=None):
    if headers is None:
        headers = {}

    headers = gen_headers(headers, add_ts='x-timestamp' not in (
        k.lower() for k in headers))

    path = '/%s/%s/%s' % (account, container, obj)
    _make_req(node, part, 'DELETE', path, headers,
              'Container', conn_timeout, response_timeout)


def direct_head_object(node, part, account, container, obj, conn_timeout=5,
                       response_timeout=15, headers=None):
    """
    Request object information directly from the object server.

    :param node: node dictionary from the ring
    :param part: partition the container is on
    :param account: account name
    :param container: container name
    :param obj: object name
    :param conn_timeout: timeout in seconds for establishing the connection
    :param response_timeout: timeout in seconds for getting the response
    :param headers: dict to be passed into HTTPConnection headers
    :returns: a dict containing the response's headers in a HeaderKeyDict
    :raises ClientException: HTTP HEAD request failed
    """
    if headers is None:
        headers = {}

    headers = gen_headers(headers)

    path = '/%s/%s/%s' % (account, container, obj)
    resp = _make_req(node, part, 'HEAD', path, headers,
                     'Object', conn_timeout, response_timeout)

    resp_headers = HeaderKeyDict()
    for header, value in resp.getheaders():
        resp_headers[header] = value
    return resp_headers


def direct_get_object(node, part, account, container, obj, conn_timeout=5,
                      response_timeout=15, resp_chunk_size=None, headers=None):
    """
    Get object directly from the object server.

    :param node: node dictionary from the ring
    :param part: partition the container is on
    :param account: account name
    :param container: container name
    :param obj: object name
    :param conn_timeout: timeout in seconds for establishing the connection
    :param response_timeout: timeout in seconds for getting the response
    :param resp_chunk_size: if defined, chunk size of data to read.
    :param headers: dict to be passed into HTTPConnection headers
    :returns: a tuple of (response headers, the object's contents) The response
              headers will be a HeaderKeyDict.
    :raises ClientException: HTTP GET request failed
    """
    if headers is None:
        headers = {}

    path = '/%s/%s/%s' % (account, container, obj)
    with Timeout(conn_timeout):
        conn = http_connect(node['ip'], node['port'], node['device'], part,
                            'GET', path, headers=gen_headers(headers))
    with Timeout(response_timeout):
        resp = conn.getresponse()
    if not is_success(resp.status):
        resp.read()
        raise DirectClientException('Object', 'GET', node, part, path, resp)

    if resp_chunk_size:

        def _object_body():
            buf = resp.read(resp_chunk_size)
            while buf:
                yield buf
                buf = resp.read(resp_chunk_size)
        object_body = _object_body()
    else:
        object_body = resp.read()
    resp_headers = HeaderKeyDict()
    for header, value in resp.getheaders():
        resp_headers[header] = value
    return resp_headers, object_body


def direct_put_object(node, part, account, container, name, contents,
                      content_length=None, etag=None, content_type=None,
                      headers=None, conn_timeout=5, response_timeout=15,
                      chunk_size=65535):
    """
    Put object directly from the object server.

    :param node: node dictionary from the ring
    :param part: partition the container is on
    :param account: account name
    :param container: container name
    :param name: object name
    :param contents: an iterable or string to read object data from
    :param content_length: value to send as content-length header
    :param etag: etag of contents
    :param content_type: value to send as content-type header
    :param headers: additional headers to include in the request
    :param conn_timeout: timeout in seconds for establishing the connection
    :param response_timeout: timeout in seconds for getting the response
    :param chunk_size: if defined, chunk size of data to send.
    :returns: etag from the server response
    :raises ClientException: HTTP PUT request failed
    """

    path = '/%s/%s/%s' % (account, container, name)
    if headers is None:
        headers = {}
    if etag:
        headers['ETag'] = etag.strip('"')
    if content_length is not None:
        headers['Content-Length'] = str(content_length)
    else:
        for n, v in headers.items():
            if n.lower() == 'content-length':
                content_length = int(v)
    if content_type is not None:
        headers['Content-Type'] = content_type
    else:
        headers['Content-Type'] = 'application/octet-stream'
    if not contents:
        headers['Content-Length'] = '0'
    if isinstance(contents, six.string_types):
        contents = [contents]
    # Incase the caller want to insert an object with specific age
    add_ts = 'X-Timestamp' not in headers

    if content_length is None:
        headers['Transfer-Encoding'] = 'chunked'

    with Timeout(conn_timeout):
        conn = http_connect(node['ip'], node['port'], node['device'], part,
                            'PUT', path, headers=gen_headers(headers, add_ts))

    contents_f = FileLikeIter(contents)

    if content_length is None:
        chunk = contents_f.read(chunk_size)
        while chunk:
            conn.send('%x\r\n%s\r\n' % (len(chunk), chunk))
            chunk = contents_f.read(chunk_size)
        conn.send('0\r\n\r\n')
    else:
        left = content_length
        while left > 0:
            size = chunk_size
            if size > left:
                size = left
            chunk = contents_f.read(size)
            if not chunk:
                break
            conn.send(chunk)
            left -= len(chunk)

    with Timeout(response_timeout):
        resp = conn.getresponse()
        resp.read()
    if not is_success(resp.status):
        raise DirectClientException('Object', 'PUT',
                                    node, part, path, resp)
    return resp.getheader('etag').strip('"')


def direct_post_object(node, part, account, container, name, headers,
                       conn_timeout=5, response_timeout=15):
    """
    Direct update to object metadata on object server.

    :param node: node dictionary from the ring
    :param part: partition the container is on
    :param account: account name
    :param container: container name
    :param name: object name
    :param headers: headers to store as metadata
    :param conn_timeout: timeout in seconds for establishing the connection
    :param response_timeout: timeout in seconds for getting the response
    :raises ClientException: HTTP POST request failed
    """
    path = '/%s/%s/%s' % (account, container, name)
    _make_req(node, part, 'POST', path, gen_headers(headers, True),
              'Object', conn_timeout, response_timeout)


def direct_delete_object(node, part, account, container, obj,
                         conn_timeout=5, response_timeout=15, headers=None):
    """
    Delete object directly from the object server.

    :param node: node dictionary from the ring
    :param part: partition the container is on
    :param account: account name
    :param container: container name
    :param obj: object name
    :param conn_timeout: timeout in seconds for establishing the connection
    :param response_timeout: timeout in seconds for getting the response
    :raises ClientException: HTTP DELETE request failed
    """
    if headers is None:
        headers = {}

    headers = gen_headers(headers, add_ts='x-timestamp' not in (
        k.lower() for k in headers))

    path = '/%s/%s/%s' % (account, container, obj)
    _make_req(node, part, 'DELETE', path, headers,
              'Object', conn_timeout, response_timeout)


def direct_get_suffix_hashes(node, part, suffixes, conn_timeout=5,
                             response_timeout=15, headers=None):
    """
    Get suffix hashes directly from the object server.

    :param node: node dictionary from the ring
    :param part: partition the container is on
    :param conn_timeout: timeout in seconds for establishing the connection
    :param response_timeout: timeout in seconds for getting the response
    :param headers: dict to be passed into HTTPConnection headers
    :returns: dict of suffix hashes
    :raises ClientException: HTTP REPLICATE request failed
    """
    if headers is None:
        headers = {}

    path = '/%s' % '-'.join(suffixes)
    with Timeout(conn_timeout):
        conn = http_connect(node['replication_ip'], node['replication_port'],
                            node['device'], part, 'REPLICATE', path,
                            headers=gen_headers(headers))
    with Timeout(response_timeout):
        resp = conn.getresponse()
    if not is_success(resp.status):
        raise DirectClientException('Object', 'REPLICATE',
                                    node, part, path, resp,
                                    host={'ip': node['replication_ip'],
                                          'port': node['replication_port']}
                                    )
    return pickle.loads(resp.read())


def retry(func, *args, **kwargs):
    """
    Helper function to retry a given function a number of times.

    :param func: callable to be called
    :param retries: number of retries
    :param error_log: logger for errors
    :param args: arguments to send to func
    :param kwargs: keyward arguments to send to func (if retries or
                   error_log are sent, they will be deleted from kwargs
                   before sending on to func)
    :returns: result of func
    :raises ClientException: all retries failed
    """
    retries = kwargs.pop('retries', 5)
    error_log = kwargs.pop('error_log', None)
    attempts = 0
    backoff = 1
    while attempts <= retries:
        attempts += 1
        try:
            return attempts, func(*args, **kwargs)
        except (socket.error, HTTPException, Timeout) as err:
            if error_log:
                error_log(err)
            if attempts > retries:
                raise
        except ClientException as err:
            if error_log:
                error_log(err)
            if attempts > retries or not is_server_error(err.http_status) or \
                    err.http_status == HTTP_INSUFFICIENT_STORAGE:
                raise
        sleep(backoff)
        backoff *= 2
    # Shouldn't actually get down here, but just in case.
    if args and 'ip' in args[0]:
        raise ClientException('Raise too many retries',
                              http_host=args[0]['ip'],
                              http_port=args[0]['port'],
                              http_device=args[0]['device'])
    else:
        raise ClientException('Raise too many retries')<|MERGE_RESOLUTION|>--- conflicted
+++ resolved
@@ -100,16 +100,12 @@
     if end_marker:
         params.append('end_marker=%s' % quote(end_marker))
     if reverse:
-<<<<<<< HEAD
-        qs += '&reverse=%s' % quote(reverse)
+        params.append('reverse=%s' % quote(reverse))
     if items:
         if stype.lower() != 'container':
             raise ValueError("'items' is not valid for %s server" % stype)
-        qs += '&items=%s' % quote(items)
-=======
-        params.append('reverse=%s' % quote(reverse))
+        params.append('items=%s' % quote(items))
     qs = '&'.join(params)
->>>>>>> 4ae93964
     with Timeout(conn_timeout):
         conn = http_connect(node['ip'], node['port'], node['device'], part,
                             'GET', path, query_string=qs,
