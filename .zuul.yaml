--- conflicted
+++ resolved
@@ -169,7 +169,6 @@
     description: |
       Setup a Swift/Keystone environment and run Swift's func tests.
     required-projects:
-<<<<<<< HEAD
       - name: opendev.org/openstack/requirements
         override-checkout: master
       - opendev.org/openstack/swift
@@ -177,11 +176,6 @@
         override-checkout: master
       - name: opendev.org/openstack/devstack
         override-checkout: master
-=======
-      - opendev.org/openstack/requirements
-      - opendev.org/openstack/swift
-      - opendev.org/openstack/keystone
->>>>>>> 32bf4399
     timeout: 2700
     vars:
       tox_constraints_file: '{{ ansible_user_dir }}/src/opendev.org/openstack/requirements/upper-constraints.txt'
